use luci::{
    execution::Executable,
    marshalling::{MarshallingRegistry, Regular, Request},
    scenario::Scenario,
};
use serde_json::json;

pub mod proto {
    use elfo::message;
    use serde_json::Value;

    #[message]
    pub struct Hey;

    #[message]
    pub struct V(pub Value);

    #[message(ret = Value)]
    pub struct R(pub Value);
}

pub mod echo {
    use crate::proto;
    use elfo::{msg, ActorGroup, Blueprint, Context};
    use serde_json::json;

    pub async fn actor(mut ctx: Context) {
        while let Some(envelope) = ctx.recv().await {
            let sender = envelope.sender();
            msg!(match envelope {
                proto::Hey => {
                    ctx.request_to(sender, proto::R(json!("hello!")))
                        .resolve()
                        .await
                        .expect("oh :(");
                }
                v @ proto::V => {
                    let _ = ctx.send_to(sender, v).await;
                }
                (r @ proto::R, t) => {
                    let _ = ctx.respond(t, r.0);
                }
            })
        }
    }

    pub fn blueprint() -> Blueprint {
        ActorGroup::new().exec(actor)
    }
}

#[tokio::test]
async fn bind_node() {
    run_scenario(include_str!("echo/bind-node.yaml")).await;
}

#[tokio::test]
async fn marshalling() {
    run_scenario(include_str!("echo/marshalling.yaml")).await;
}

#[tokio::test]
async fn request_response() {
    run_scenario(include_str!("echo/request-response.yaml")).await;
}

async fn run_scenario(scenario_text: &str) {
    let _ = tracing_subscriber::fmt()
        .with_env_filter(tracing_subscriber::EnvFilter::from_default_env())
        .with_max_level(tracing::Level::TRACE)
        .try_init();
    tokio::time::pause();

    let marshalling = MarshallingRegistry::new()
        .with(Regular::<crate::proto::V>)
        .with(Request::<crate::proto::R>)
        .with(Regular::<crate::proto::Hey>);
    let scenario: Scenario = serde_yaml::from_str(scenario_text).unwrap();
<<<<<<< HEAD
    let exec_graph = Executable::build(&scenario, Some(&messages)).expect("building graph");
=======
    let exec_graph = Executable::build(marshalling, &scenario).expect("building graph");
>>>>>>> aebd422f
    let report = exec_graph
        .start(echo::blueprint(), json!(null))
        .await
        .run(messages)
        .await
        .expect("runner.run");

    assert!(report.is_ok(), "{}", report.message());
}<|MERGE_RESOLUTION|>--- conflicted
+++ resolved
@@ -76,15 +76,11 @@
         .with(Request::<crate::proto::R>)
         .with(Regular::<crate::proto::Hey>);
     let scenario: Scenario = serde_yaml::from_str(scenario_text).unwrap();
-<<<<<<< HEAD
-    let exec_graph = Executable::build(&scenario, Some(&messages)).expect("building graph");
-=======
-    let exec_graph = Executable::build(marshalling, &scenario).expect("building graph");
->>>>>>> aebd422f
+    let exec_graph = Executable::build(&scenario, Some(&marshalling)).expect("building graph");
     let report = exec_graph
         .start(echo::blueprint(), json!(null))
         .await
-        .run(messages)
+        .run(marshalling)
         .await
         .expect("runner.run");
 
